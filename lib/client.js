/*!
 * Module dependencies
 */
var fs = require('fs')
  , linkMixin = require('./mixins/link')
  , request = require('request')
  , async = require('async')
  ;

/*!
 * Expose `createClient()`.
 */
exports.createClient = createClient;

/**
 * Create a desk client.
 *
 * Options:
 *
 *   - `subdomain` the desk.com subdomain to use
 *   - `customDomain` the desk.com custom domain to use - set only if you use your own custom domain
 *   - `username` username for basic authentication
 *   - `password` password for basic authentication
 *   - `consumerKey` consumer key for the oauth application
 *   - `consumerSecret` secret for the oauth application
 *   - `token` the token for the oauth authentication
 *   - `tokenSecret` secret for the oauth authentication
 *   - `retry` retry request on 429 and 503
 *   - `logger` logging function to use for request logging
 *
 * @param {Object} options
 * @return {Function}
 * @api public
 */
function createClient(options) {
  return new Client(options);
}

/**
 * Initialize a new `Client` with the given `options`.
 *
 * Options:
 *
 *   - `subdomain` the desk.com subdomain to use
 *   - `customDomain` the desk.com custom domain to use - if you use your own domain
 *   - `username` username for basic authentication
 *   - `password` password for basic authentication
 *   - `consumerKey` consumer key for the oauth application
 *   - `consumerSecret` secret for the oauth application
 *   - `token` the token for the oauth authentication
 *   - `tokenSecret` secret for the oauth authentication
 *   - `retry` retry request on 429 and 503
 *   - `logger` logging function to use for request logging
 *
 * @param {Object} options
 * @api private
 */
function Client(options) {
  options = options || {};

  this.isClient = true;
  this.subdomain = options.subdomain;
  this.customDomain = options.customDomain;
  if (!this.subdomain && !this.customDomain) throw new Error('No subdomain was specified.');

  //Determine if we construct a URL from the subdomain or use a custom one
  if(this.customDomain && typeof this.customDomain !== 'undefined') {
    this.baseUrl = this.customDomain;
  } else {
    this.baseUrl = 'https://' + this.subdomain + '.desk.com';
  }
  
  if (options.username && options.password) {
    this.auth = { username: options.username, password: options.password, sendImmediately: true };
  } else if (options.consumerKey && options.consumerSecret && options.token && options.tokenSecret) {
    this.auth = {
      consumer_key: options.consumerKey,
      consumer_secret: options.consumerSecret,
      token: options.token,
      token_secret: options.tokenSecret
<<<<<<< HEAD
    }
=======
    };
>>>>>>> e5543abb
  } else {
    throw new Error('No authentication specified, use either Basic Authentication or OAuth.');
  }

  this.retry = options.retry || false;
  this.maxRetry = options.maxRetry || 3;
  this.logger = options.logger || null;
  this.queue = async.queue(this.request.bind(this), 60);
  
  linkMixin.call(this, JSON.parse(fs.readFileSync(__dirname + '/resources.json', 'utf-8')));
}

/**
 * Check the response for known errors and retry the request if possible
 *
 * Options:
 *
 *   - `method` GET|POST|PATCH|DELETE depending on request
 *   - `url` the request url (without the baseUrl)
 *   - `payload` data for the request
 *   - `retryCount` a counter to keep track of the times we retried
 *   - `callback` the callback will be called with the response
 *
 * @param {Function} callback The async queue callback to start the next item.
 * @param {Object} options The request options.
 * @param {Function} err Error object from the response.
 * @param {Function} response The response object.
 * @param {Object} body The response body.
 * @api private
 */
Client.prototype.onResponse = function(callback, options, err, response, body) {
  if (err) {
    if (err.code === 'ECONNRESET' || err.message === 'socket hang up') {
      if (this.retry && options.retryCount <= this.maxRetry) return this.doRetry(options, callback);
    } else if (err.statusCode && err.statusCode === 503) {
      if (this.retry && options.retryCount <= this.maxRetry) return this.doRetry(options, callback);
    } else {
      callback(); // clears the item from the queue
      return options.callback && options.callback(err);
    }
  }

  if (response.statusCode === 429) {
    if (this.retry && options.retryCount <= this.maxRetry) {
      return this.doRetry(options, callback, parseInt(response.headers['x-retry-after'] || 10, 10) * 1000);
    } else {
      callback(); // clears the item from the queue
      return options.callback('error', new Error('Too many requests.'));
    }
  } else {
    callback(); // clears the item from the queue
    if (response.statusCode > 299 && 'message' in body)
      return options.callback(new Error(body.message), body, response);
    return options.callback(null, body, response);
  }
}

/**
 * Re-enqueue the request after a specified timeout.
 *
 * Options:
 *
 *   - `method` GET|POST|PATCH|DELETE depending on request
 *   - `url` the request url (without the baseUrl)
 *   - `payload` data for the request
 *   - `retryCount` a counter to keep track of the times we retried
 *   - `callback` the callback will be called with the response
 *
 * @param {Object} options The request options.
 * @param {Function} callback The callback keeps track of the queue. 
 * @param {Number} timeout The timeout before we retry the request.
 * @api private
 */
Client.prototype.doRetry = function(options, callback, timeout) {
  timeout = timeout || 5000;
  
  options.retryCount = options.retryCount || 0;
  options.retryCount += 1;

  setTimeout(function() {
    this.request(options, callback);
  }.bind(this), timeout);
}

/**
 * Run HTTP request
 *
 * Options:
 *
 *   - `method` GET|POST|PATCH|DELETE depending on request
 *   - `url` the request url (without the baseUrl)
 *   - `payload` data for the request
 *   - `retryCount` a counter to keep track of the times we retried
 *   - `callback` the callback will be called with the response
 *
 * @param {Object} options
 * @api private
 */
Client.prototype.request = function(options, callback) {
  if (this.logger) {
    this.logger.trace('DESK REQUEST - [' + options.method + '] ' + this.baseUrl + options.url);
    if (options.payload) this.logger.trace('DESK PAYLOAD: ' + JSON.stringify(options.payload, null, 4));
  }

  request({
    url: options.url.indexOf('https') === 0 ? options.url : this.baseUrl + options.url,
    method: options.method,
    auth: this.auth.username ? this.auth : null,
    oauth: this.auth.token ? this.auth : null,
    json: true,
    body: options.payload || null
  }, async.apply(this.onResponse.bind(this), callback, options));
}

/**
 * Execute a `GET` request
 *
 * #### Example:
 *
 *      var client = desk.createClient(hash);
 *      client.get('/api/v2/cases', {}, function(err, body, response) {
 *        if (err) throw err;
 *        // do something with the body hash
 *      });
 *
 * @param {String} url The request path `/api/v2/cases`.
 * @param {Function} callback The callback will be called with 3 arguments `err`, `body` and `response`.
 * @api public
 */
Client.prototype.get = function(url, callback) {
  this.queue.push({
    method: 'GET',
    url: url,
    callback: callback
  });
}

/**
 * Execute a `POST` request
 *
 * #### Example:
 *
 *      var client = desk.createClient(hash);
 *      var newCase = { subject: 'This is a new case' };
 *      client.post('/api/v2/cases', newCase, {}, function(err, body, response) {
 *        if (err) throw err;
 *        // do something with the body hash
 *      });
 *
 * @param {String} url The request path `/api/v2/cases`.
 * @param {Object} payload A hash that'll be posted to the url.
 * @param {Function} callback The callback will be called with 3 arguments `err`, `body` and `response`.
 * @api public
 */
Client.prototype.post = function(url, payload, callback) {
  this.queue.push({
    method: 'POST',
    url: url,
    payload: payload,
    callback: callback
  });
}

/**
 * Execute a `PATCH` request
 *
 * #### Example:
 *
 *      var client = desk.createClient(hash);
 *      var caseUpdate = { subject: 'This is a new case' };
 *      client.patch('/api/v2/cases/1', caseUpdate, {}, function(err, body, response) {
 *        if (err) throw err;
 *        // do something with the body hash
 *      });
 *
 * @param {String} url The request path `/api/v2/cases`.
 * @param {Object} payload A hash that'll be posted to the url.
 * @param {Function} callback The callback will be called with 3 arguments `err`, `body` and `response`.
 * @api public
 */
Client.prototype.patch = function(url, payload, callback) {
  this.queue.push({
    method: 'PATCH',
    url: url,
    payload: payload,
    callback: callback
  });
}

/**
 * Execute a `DELETE` request
 *
 * #### Example:
 *
 *      var client = desk.createClient(hash);
 *      client.destroy('/api/v2/cases/1', {}, function(err, body, response) {
 *        if (err) throw err;
 *        // do something with the body hash
 *      });
 *
 * @param {String} url The request path `/api/v2/cases`.
 * @param {Function} callback The callback will be called with 3 arguments `err`, `body` and `response`.
 * @api public
 */
Client.prototype.destroy = function(url, callback) {
  this.queue.push({
    method: 'DELETE',
    url: url,
    callback: callback
  });
}<|MERGE_RESOLUTION|>--- conflicted
+++ resolved
@@ -78,11 +78,7 @@
       consumer_secret: options.consumerSecret,
       token: options.token,
       token_secret: options.tokenSecret
-<<<<<<< HEAD
-    }
-=======
     };
->>>>>>> e5543abb
   } else {
     throw new Error('No authentication specified, use either Basic Authentication or OAuth.');
   }
